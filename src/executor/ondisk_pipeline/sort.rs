--- conflicted
+++ resolved
@@ -7,9 +7,10 @@
 // 2 byte: slot count
 // 2 byte: free space offset
 
-use rayon::prelude::*;
+use chrono::format::Item;
+use rayon::{iter, prelude::*};
 use std::{
-    cmp::Reverse,
+    cmp::{max, min, Reverse},
     collections::{BinaryHeap, HashMap, HashSet},
     sync::Arc,
 };
@@ -23,33 +24,58 @@
 };
 
 #[derive(Clone, Debug)]
-pub struct Quantiles {
+pub struct SingleRunQuantiles {
     num_quantiles: usize,
     quantiles: Vec<Vec<u8>>,
 }
 
-impl Quantiles {
+impl SingleRunQuantiles {
     pub fn new(num_quantiles: usize) -> Self {
-        Quantiles {
+        SingleRunQuantiles {
             num_quantiles,
             quantiles: Vec::new(),
         }
     }
 
-    pub fn compute_quantiles(&mut self, sorted_run: &[Vec<u8>]) {
-        let run_len = sorted_run.len();
-        let mut quantile_values = Vec::new();
-
-        for i in 1..self.num_quantiles {
-            let quantile_index = (i * run_len) / self.num_quantiles;
-            quantile_values.push(sorted_run[quantile_index].clone());
-        }
-
-        self.quantiles = quantile_values; //xtx write them out 
-    }
-
-    pub fn get_global_quantiles(&self) -> Vec<Vec<u8>> {
-        self.quantiles.clone()
+    pub fn merge(&mut self, other: &SingleRunQuantiles) {
+        assert_eq!(self.num_quantiles, other.num_quantiles);
+        if self.quantiles.is_empty() {
+            self.quantiles = other.quantiles.clone();
+            return;
+        }
+        for i in 0..self.num_quantiles {
+            if i == 0 {
+                // For the first quantile, we take the min of all the runs
+                let smaller = min(&self.quantiles[i], &other.quantiles[i]);
+                self.quantiles[i] = smaller.clone();
+            } else if i == self.num_quantiles - 1 {
+                // For the last quantile, we take the max of all the runs
+                let larger = max(&self.quantiles[i], &other.quantiles[i]);
+                self.quantiles[i] = larger.clone();
+            } else {
+                // For other values, we choose the value randomly from one of the runs
+                let idx = i % 2;
+                if idx == 0 {
+                    self.quantiles[i] = self.quantiles[i].clone();
+                } else {
+                    self.quantiles[i] = other.quantiles[i].clone();
+                }
+            }
+        }
+    }
+
+    pub fn get_quantiles(&self) -> &Vec<Vec<u8>> {
+        &self.quantiles
+    }
+}
+
+impl std::fmt::Display for SingleRunQuantiles {
+    fn fmt(&self, f: &mut std::fmt::Formatter<'_>) -> std::fmt::Result {
+        // Write one quantile per line
+        for q in &self.quantiles {
+            write!(f, "{:?}\n", q)?;
+        }
+        Ok(())
     }
 }
 
@@ -125,11 +151,8 @@
     }
 }
 use fbtree::{
-<<<<<<< HEAD
-    bp::{ContainerKey, DatabaseId, EvictionPolicy, FrameWriteGuard, MemPool},
-=======
-    bp::{ContainerKey, FrameWriteGuard, MemPool},
->>>>>>> f4cdfff4
+    access_method::chain,
+    bp::{ContainerKey, DatabaseId, FrameWriteGuard, MemPool},
     prelude::{AppendOnlyStore, AppendOnlyStoreScanner},
     txn_storage::TxnStorageTrait,
 };
@@ -302,44 +325,24 @@
         &self[offset..offset + slot.val_size() as usize]
     }
 }
-<<<<<<< HEAD
-#[derive(Clone)]
-pub struct SortBuffer<'a, E: EvictionPolicy> {
-=======
-
 pub struct SortBuffer<M: MemPool> {
     mem_pool: Arc<M>,
     dest_c_key: ContainerKey,
     policy: Arc<MemoryPolicy>,
->>>>>>> f4cdfff4
     sort_cols: Vec<(ColumnId, bool, bool)>, // (column_id, asc, nulls_first)
     ptrs: Vec<(usize, u16)>,                // Slot pointers. (page index, slot_id)
     data_buffer: Vec<FrameWriteGuard<'static>>,
     current_page_idx: usize,
 }
 
-<<<<<<< HEAD
 // Implement the method to access the first page
-impl<'a, E: EvictionPolicy> SortBuffer<'a, E> {
+impl<M: MemPool> SortBuffer<M> {
     pub fn get_first_page(&self) -> &Page {
         &self.data_buffer[0]
     }
 }
 
-// In sort.rs
-impl<'a, E: EvictionPolicy> Clone for SortBufferIter<'a, E> {
-    fn clone(&self) -> Self {
-        Self {
-            sort_buffer: self.sort_buffer,
-            idx: self.idx,
-        }
-    }
-}
-
-impl<'a, E: EvictionPolicy> SortBuffer<'a, E> {
-=======
 impl<M: MemPool> SortBuffer<M> {
->>>>>>> f4cdfff4
     pub fn new(
         mem_pool: &Arc<M>,
         dest_c_key: ContainerKey,
@@ -387,16 +390,6 @@
                 .push((self.current_page_idx, page.slot_count() - 1));
             true
         } else {
-<<<<<<< HEAD
-            // Push to the next page. If there is no next page, return false.
-            self.current_page_idx += 1;
-            if self.current_page_idx as usize >= self.data_buffer.len() {
-                self.current_page_idx -= 1;
-                false
-            } else {
-                page = &mut self.data_buffer[self.current_page_idx as usize];
-                // println!("key {:?}, val {:?}", key, val);
-=======
             // If the current page is full, try to use the next page.
             // If the next page is not available, allocate a new page based on the memory policy.
             // If allocation is not possible, return false.
@@ -404,7 +397,6 @@
             if next_page_idx < self.data_buffer.len() {
                 self.current_page_idx = next_page_idx;
                 let page = self.data_buffer.get_mut(self.current_page_idx).unwrap();
->>>>>>> f4cdfff4
                 assert!(page.append(&key, &val), "Record too large to fit in a page");
                 self.ptrs
                     .push((self.current_page_idx, page.slot_count() - 1));
@@ -451,6 +443,37 @@
             key_a.cmp(key_b)
         });
     }
+
+    // Compute quantiles for the run.
+    // The first and the last value is always included in the returned quantiles.
+    // num_quantiles should be at least 2.
+    //
+    // Example:
+    // [1, 2, 3, 4, 5, 6, 7, 8, 9, 10], num_quantiles = 4
+    // The returned quantiles are [1, 4, 7, 10]
+    // [1, 3, 5, 7, 9], num_quantiles = 4
+    // The returned quantiles are [1, 3, 5, 9]
+    pub fn sample_quantiles(&self, num_quantiles: usize) -> SingleRunQuantiles {
+        assert!(num_quantiles >= 2);
+        let mut quantiles = Vec::new();
+        let num_tuples = self.ptrs.len();
+
+        for i in 0..num_quantiles {
+            let idx = if i == num_quantiles - 1 {
+                num_tuples - 1
+            } else {
+                i * num_tuples / num_quantiles
+            };
+            let (page_idx, slot_id) = self.ptrs[idx];
+            let page = &self.data_buffer[page_idx];
+            let key = page.get_key(slot_id);
+            quantiles.push(key.to_vec());
+        }
+        SingleRunQuantiles {
+            num_quantiles,
+            quantiles,
+        }
+    }
 }
 
 impl<M: MemPool> Drop for SortBuffer<M> {
@@ -495,13 +518,13 @@
     }
 }
 
-pub struct MergeIter<M: MemPool> {
-    run_iters: Vec<AppendOnlyStoreScanner<M>>,
+pub struct MergeIter<I: Iterator<Item = (Vec<u8>, Vec<u8>)>> {
+    run_iters: Vec<I>,
     heap: BinaryHeap<Reverse<(Vec<u8>, usize, Vec<u8>)>>,
 }
 
-impl<M: MemPool> MergeIter<M> {
-    pub fn new(mut run_iters: Vec<AppendOnlyStoreScanner<M>>) -> Self {
+impl<I: Iterator<Item = (Vec<u8>, Vec<u8>)>> MergeIter<I> {
+    pub fn new(mut run_iters: Vec<I>) -> Self {
         let mut heap = BinaryHeap::new();
         for (i, iter) in run_iters.iter_mut().enumerate() {
             if let Some((k, v)) = iter.next() {
@@ -512,7 +535,7 @@
     }
 }
 
-impl<M: MemPool> Iterator for MergeIter<M> {
+impl<I: Iterator<Item = (Vec<u8>, Vec<u8>)>> Iterator for MergeIter<I> {
     type Item = (Vec<u8>, Vec<u8>);
 
     fn next(&mut self) -> Option<Self::Item> {
@@ -532,7 +555,7 @@
     schema: SchemaRef,
     exec_plan: NonBlockingOp<T, M>,
     sort_cols: Vec<(ColumnId, bool, bool)>,
-    quantiles: Quantiles, 
+    quantiles: SingleRunQuantiles,
 }
 
 impl<T: TxnStorageTrait, M: MemPool> OnDiskSort<T, M> {
@@ -540,13 +563,13 @@
         schema: SchemaRef,
         exec_plan: NonBlockingOp<T, M>,
         sort_cols: Vec<(ColumnId, bool, bool)>,
-        num_quantiles: usize, 
+        num_quantiles: usize,
     ) -> Self {
         Self {
             schema,
             exec_plan,
             sort_cols,
-            quantiles: Quantiles::new(num_quantiles),
+            quantiles: SingleRunQuantiles::new(num_quantiles),
         }
     }
 
@@ -575,100 +598,80 @@
         out.push_str("])\n");
         self.exec_plan.print_inner(indent + 2, out);
     }
-    
+
     fn run_generation(
         &mut self,
         policy: &Arc<MemoryPolicy>,
         context: &HashMap<PipelineID, Arc<OnDiskBuffer<T, M>>>,
         mem_pool: &Arc<M>,
         dest_c_key: ContainerKey,
-<<<<<<< HEAD
-    ) -> Result<Vec<Arc<AppendOnlyStore<E, M>>>, ExecError> {
+    ) -> Result<Vec<Arc<AppendOnlyStore<M>>>, ExecError> {
         // const TEMP_DB_ID: DatabaseId = dest_c_key.db_id;
         const TEMP_DB_ID: DatabaseId = 321; //xtx magic number
         const TEMP_C_ID_BASE: u16 = 321; // xtx magic number
         let mut temp_c_id_counter = TEMP_C_ID_BASE;
-    
-        let frames = match policy.as_ref() {
-            MemoryPolicy::FixedSize(working_mem) => {
-                let working_mem = *working_mem;
-                let mut frames = Vec::new();
-                for _ in 0..working_mem {
-                    frames.push(mem_pool.create_new_page_for_write(ContainerKey { db_id: TEMP_DB_ID, c_id: temp_c_id_counter }).unwrap());
-                }
-                frames
-            }
-            other => {
-                unimplemented!("Memory policy {:?} is not implemented yet", other);
-            }
-        };
-    
-        println!("Stats after allocating frames: \n{}", mem_pool.stats());
-        // reset stats
-        println!("Resetting stats");
-        mem_pool.reset_stats();
-    
-        let mut sort_buffer = SortBuffer::new(self.sort_cols.clone(), frames);
-=======
-    ) -> Result<Vec<Arc<AppendOnlyStore<M>>>, ExecError> {
-        let mut sort_buffer = SortBuffer::new(mem_pool, dest_c_key, policy, self.sort_cols.clone());
-
->>>>>>> f4cdfff4
+
+        let mut sort_buffer = SortBuffer::new(
+            mem_pool,
+            ContainerKey::new(TEMP_DB_ID, temp_c_id_counter),
+            policy,
+            self.sort_cols.clone(),
+        );
         let mut result_buffers = Vec::new();
-    
+
         while let Some(tuple) = self.exec_plan.next(context)? {
             if sort_buffer.append(&tuple) {
                 // println!("tuple {:?}", tuple);
                 continue;
             } else {
                 sort_buffer.sort();
+                let quantiles = sort_buffer.sample_quantiles(self.quantiles.num_quantiles);
+                self.quantiles.merge(&quantiles);
+
                 let iter = SortBufferIter::new(&sort_buffer);
-    
-                // Compute quantiles for the run - XTX just do this directly like am copying the data here on 302 through ptrs make a function that gets and returns 
-                let run_values: Vec<Vec<u8>> = iter.clone().map(|(_, v)| v.to_vec()).collect();
-                self.quantiles.compute_quantiles(&run_values);
-    
+
                 // Create temporary container key
-                let temp_container_key = ContainerKey { db_id: TEMP_DB_ID, c_id: temp_c_id_counter };
                 temp_c_id_counter += 1;
-    
+                let temp_container_key = ContainerKey {
+                    db_id: TEMP_DB_ID,
+                    c_id: temp_c_id_counter,
+                };
+
                 let output = Arc::new(AppendOnlyStore::bulk_insert_create(
                     temp_container_key,
                     mem_pool.clone(),
                     iter,
                 ));
                 result_buffers.push(output);
-    
+
                 sort_buffer.reset();
                 if !sort_buffer.append(&tuple) {
                     panic!("Record too large to fit in a page");
                 }
             }
         }
-    
+
         // Finally sort and output the remaining records
         sort_buffer.sort();
+        // Compute quantiles for the last run
+        let quantiles = sort_buffer.sample_quantiles(self.quantiles.num_quantiles);
+        self.quantiles.merge(&quantiles);
+
         let iter = SortBufferIter::new(&sort_buffer);
-    
-        // Compute quantiles for the last run
-        let run_values: Vec<Vec<u8>> = iter.clone().map(|(_, v)| v.to_vec()).collect();
-        self.quantiles.compute_quantiles(&run_values);
-    
+
         // Create temporary container key
-        let temp_container_key = ContainerKey { db_id: TEMP_DB_ID, c_id: temp_c_id_counter };
+        temp_c_id_counter += 1;
+        let temp_container_key = ContainerKey {
+            db_id: TEMP_DB_ID,
+            c_id: temp_c_id_counter,
+        };
         let output = Arc::new(AppendOnlyStore::bulk_insert_create(
             temp_container_key,
             mem_pool.clone(),
             iter,
         ));
         result_buffers.push(output);
-<<<<<<< HEAD
-    
-        println!("Number of runs: {}", result_buffers.len());
-    
-=======
-
->>>>>>> f4cdfff4
+
         Ok(result_buffers)
     }
 
@@ -681,123 +684,104 @@
     ) -> Result<Arc<AppendOnlyStore<M>>, ExecError> {
         let result = match policy.as_ref() {
             MemoryPolicy::FixedSizeLimit(working_mem) => {
-                let mut merge_fanins = Vec::new();
-    
-                let working_mem = *working_mem;
-    
-                if runs.len() > working_mem {
-                    let k = (runs.len() + 1 - working_mem) / (working_mem - 1);
-                    let a = runs.len() + 1 - (working_mem + k * (working_mem - 1));
-<<<<<<< HEAD
-    
-                    if a > 1 {
-                        runs.sort_by(|a, b| a.num_kvs().cmp(&b.num_kvs()));
-=======
-
-                    // If a == 0, then the last merge step will have F-1 runs. Others will have F runs.
-                    // If a == 1, then you keep merging F runs.
-                    // If a > 1, then you first merge a runs, then F runs.
-
-                    assert!(working_mem + k * (working_mem - 1) == runs.len() - a + 1);
-                    assert!(a < working_mem);
-
-                    if a > 1 {
-                        // Merge a runs first
-                        runs.sort_by_key(|a| a.num_kvs());
->>>>>>> f4cdfff4
-                        let a_runs = runs.drain(0..a).collect::<Vec<_>>();
-    
-                        merge_fanins.push(a_runs.len());
-    
-                        let a_result = self.merge_step(a_runs, mem_pool, dest_c_key);
-                        runs.push(a_result);
-                    }
-                }
-<<<<<<< HEAD
-    
                 // Get global quantiles from previously computed quantiles
-                let global_quantiles = self.quantiles.get_global_quantiles();
-                println!("Global quantiles: {:?}", global_quantiles);
-    
-                // Merge sorted runs in parallel based on global quantiles
-                let merged_buffers: Vec<_> = global_quantiles
-                    .par_iter()
-                    .enumerate()
-                    .map(|(i, quantile)| {
-                        let lower_bound = if i == 0 {
-                            vec![0u8; quantile.len()]
+                println!("Global quantiles:");
+                println!("{}", self.quantiles);
+                let global_quantiles = self.quantiles.get_quantiles();
+
+                // If quantile is [a, b, c, d], there are 3 threads each responsible for [a, b), [b, c), [c, d].
+                // Note that last thread is responsible for [c, d] inclusive.
+                let num_threads = global_quantiles.len() - 1;
+                let mut merged_buffers = (0..num_threads)
+                    .into_par_iter()
+                    .map(|i| {
+                        // Define the regions for each thread
+                        let lower = global_quantiles[i].clone(); // Inclusive
+                        let upper = global_quantiles[i + 1].clone(); // Exclusive except for the last one
+                        let upper = if i == num_threads - 1 {
+                            // For the last thread, the upper bound is inclusive.
+                            // A hack to make the last thread inclusive is to add 1 to the last byte.
+                            // We need to be careful about overflow. If the last byte is 255, then it will increment
+                            // the second last byte and set the last byte to 0. This continues until it finds a byte that
+                            // does not overflow.
+                            let mut upper = upper.clone();
+                            let mut carry = 1;
+                            for byte in upper.iter_mut().rev() {
+                                let (new_byte, new_carry) = byte.overflowing_add(carry);
+                                *byte = new_byte;
+                                if !new_carry {
+                                    carry = 0;
+                                    break;
+                                }
+                                carry = 1;
+                            }
+                            if carry != 0 {
+                                // Push a new byte to the front of the vec
+                                upper.insert(0, 1);
+                            }
+                            upper
                         } else {
-                            global_quantiles[i - 1].clone()
+                            upper
                         };
-                        let upper_bound = quantile.clone();
-    
-                        println!(
-                            "Merging range [{:?}, {:?})",
-                            lower_bound, upper_bound
-                        );
-    
-                        let merge_iters = runs.iter().map(|r| {
-                            let lower_bound = lower_bound.clone();
-                            let upper_bound = upper_bound.clone();
-                            r.scan().filter_map(move |(key, value)| {
-                                if key >= lower_bound && key < upper_bound {
-                                    Some((key.to_vec(), value.to_vec()))
-                                } else {
-                                    None
-                                }
-                            }).collect::<Vec<_>>().into_iter()
-                        });
-    
+                        println!("Merging range [{:?}, {:?})", lower, upper);
+
+                        let run_segments = runs
+                            .iter()
+                            .map(|r| {
+                                let lower = lower.clone();
+                                let upper = upper.clone();
+                                r.scan().filter_map(move |(key, value)| {
+                                    if key >= lower && key < upper {
+                                        Some((key.to_vec(), value.to_vec()))
+                                    } else {
+                                        None
+                                    }
+                                })
+                            })
+                            .collect::<Vec<_>>();
+
+                        let merge_iter = MergeIter::new(run_segments);
+
                         let temp_container_key = ContainerKey {
                             db_id: dest_c_key.db_id,
                             c_id: dest_c_key.c_id + i as u16,
                         };
-                        Arc::new(AppendOnlyStore::bulk_insert_create(
-                            temp_container_key,
-                            mem_pool.clone(),
-                            merge_iters.flatten(), //xtx replace with 703 
-                        ))
+
+                        (
+                            i,
+                            Arc::new(AppendOnlyStore::bulk_insert_create(
+                                temp_container_key,
+                                mem_pool.clone(),
+                                merge_iter,
+                            )),
+                        )
                     })
-                    .collect();
-    
-                println!(
-                    "Length of the vec of the quantiles: {:?}",
-                    global_quantiles.len()
-                );
-    
-                // Collect all merged buffers into the final output
-                let final_merge_iter =
-                    MergeIter::new(merged_buffers.iter().map(|r| r.scan()).collect());
+                    .collect::<Vec<_>>();
+
+                // Sort the merged buffers by the thread id
+                merged_buffers.sort_by_key(|(i, _)| *i);
+
+                // Chain all the merged buffers into one iterator
+                let empty_iter =
+                    Box::new(std::iter::empty()) as Box<dyn Iterator<Item = (Vec<u8>, Vec<u8>)>>;
+                let chained_iter = merged_buffers
+                    .into_iter()
+                    .fold(empty_iter, |acc, (_, iter)| {
+                        Box::new(acc.chain(iter.scan()))
+                    });
+
                 Arc::new(AppendOnlyStore::bulk_insert_create(
                     dest_c_key,
                     mem_pool.clone(),
-                    final_merge_iter,
+                    chained_iter,
                 ))
-=======
-
-                while runs.len() > 1 {
-                    // Sort the runs by the number of kvs
-                    runs.sort_by_key(|r| r.num_kvs());
-
-                    let runs_to_merge = runs
-                        .drain(0..working_mem.min(runs.len()))
-                        .collect::<Vec<_>>();
-
-                    merge_fanins.push(runs_to_merge.len());
-
-                    let merged_run = self.merge_step(runs_to_merge, mem_pool, dest_c_key);
-                    runs.push(merged_run);
-                }
-
-                runs.pop().unwrap()
->>>>>>> f4cdfff4
             }
             MemoryPolicy::Unbounded => self.merge_step(runs, mem_pool, dest_c_key),
             MemoryPolicy::Proportional(rate) => {
                 unimplemented!("Proportional memory policy is not implemented yet");
             }
         };
-    
+
         Ok(result)
     }
 
@@ -1200,8 +1184,12 @@
             let dest_c_key = get_c_key(1);
             let sort_cols = vec![(0, true, true)];
             let policy = Arc::new(MemoryPolicy::FixedSizeLimit(10)); // Use 10 pages for the sort buffer
-            let mut external_sort =
-                OnDiskSort::new(schema.clone(), NonBlockingOp::Scan(scan), sort_cols.clone(), 10);
+            let mut external_sort = OnDiskSort::new(
+                schema.clone(),
+                NonBlockingOp::Scan(scan),
+                sort_cols.clone(),
+                10,
+            );
 
             let runs = external_sort
                 .run_generation(&policy, &context, &bp, dest_c_key)
@@ -1269,8 +1257,12 @@
             let dest_c_key = get_c_key(1);
             let sort_cols = vec![(0, true, true)];
             let policy = Arc::new(MemoryPolicy::FixedSizeLimit(10)); // Use 10 pages for the sort buffer
-            let mut external_sort =
-                OnDiskSort::new(schema.clone(), NonBlockingOp::Scan(scan), sort_cols.clone(), 10);
+            let mut external_sort = OnDiskSort::new(
+                schema.clone(),
+                NonBlockingOp::Scan(scan),
+                sort_cols.clone(),
+                10,
+            );
 
             let final_run = external_sort
                 .execute(&context, &policy, &bp, dest_c_key)
@@ -1287,12 +1279,30 @@
             println!("result len: {}", result.len());
             println!("expected len: {}", expected.len());
 
-            assert_eq!(result.len(), expected.len());
+            // If the length are different, identify the missing value
+            if result.len() != expected.len() {
+                for i in 0..min(result.len(), expected.len()) {
+                    if result[i] != expected[i] {
+                        println!("Mismatch at index {}", i);
+                        println!("Expected: {:?}", expected[i]);
+                        println!("Result: {:?}", result[i]);
+                    }
+                }
+                // Print the remaining values
+                if result.len() > expected.len() {
+                    for i in expected.len()..result.len() {
+                        println!("Extra result: {:?}", result[i]);
+                    }
+                } else {
+                    for i in result.len()..expected.len() {
+                        println!("Missing expected: {:?}", expected[i]);
+                    }
+                }
+            }
 
             for (i, t) in result.iter().enumerate() {
                 assert_eq!(t, &expected[i]);
             }
         }
     }
-}
-
+}