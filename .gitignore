/target
/tpch/data/sf-*
<<<<<<< HEAD
/test_bp_*
/tpch/*
/bp-dir-tpch-sf-*
=======
/bp-*
# /tpch/data/sf-2
# /tpch/data/sf-3
# /tpch/data/sf-4
# /tpch/data/sf-5
# /tpch/data/sf-6
# /tpch/data/sf-7
# /tpch/data/sf-8
# /tpch/data/sf-9
# /tpch/data/sf-10
>>>>>>> f4cdfff4
<|MERGE_RESOLUTION|>--- conflicted
+++ resolved
@@ -1,10 +1,8 @@
 /target
 /tpch/data/sf-*
-<<<<<<< HEAD
 /test_bp_*
 /tpch/*
 /bp-dir-tpch-sf-*
-=======
 /bp-*
 # /tpch/data/sf-2
 # /tpch/data/sf-3
@@ -14,5 +12,4 @@
 # /tpch/data/sf-7
 # /tpch/data/sf-8
 # /tpch/data/sf-9
-# /tpch/data/sf-10
->>>>>>> f4cdfff4
+# /tpch/data/sf-10